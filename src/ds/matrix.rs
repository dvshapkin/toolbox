use std::ops::{Index, IndexMut};
use std::slice::{Iter, IterMut};
use std::{alloc, fmt, mem, ops};

/// Rectangular table of elements (two-dimensional array).
///
pub struct Matrix<'a, T>
where
    T: Default + Clone,
{
    cols: usize,
    buffer: &'a mut [T],
}

impl<'a, T> Matrix<'a, T>
where
    T: Default + Clone,
{
    /// Creates new Matrix and fills it with default values.
    ///
    /// `rows` - rows number.
    /// `cols` - columns number.
    /// Panic, if memory allocation is not succesfully.
    pub fn new(rows: usize, cols: usize) -> Self {
        Self {
            cols,
            buffer: Self::alloc(rows, cols),
        }
    }

    /// Fills matrix with a default values.
    ///
    pub fn clear(&mut self) {
        Self::fill_with(self.buffer, T::default());
    }

    /// Fills matrix with a `value`.
    ///
    pub fn fill(&mut self, value: T) {
        Self::fill_with(self.buffer, value);
    }

    /// Returns rows number.
    ///
    pub fn rows(&self) -> usize {
        self.buffer.len() / self.cols
    }

    /// Returns columns number.
    ///
    pub fn cols(&self) -> usize {
        self.cols
    }

    /// Returns number of elements in matrix.
    ///
    pub fn elements_number(&self) -> usize {
        self.buffer.len()
    }

    /// Returns the n-th element of the table in line traversal order.
    ///
    pub fn nth(&self, index: usize) -> &T {
        &self.buffer[index]
    }

    /// Returns value at [row][col] position.
    ///
    /// There are bounds checking.
    /// If index out of range, then panic.
    pub fn get(&self, row: usize, col: usize) -> &T {
        &self.buffer[self.linear_index(row, col)]
    }

    /// Sets the `value` of element at [row][col] position.
    ///
    /// There are bounds checking.
    /// If index out of range, then panic.
    pub fn set(&mut self, row: usize, col: usize, value: T) {
        self.buffer[self.linear_index(row, col)] = value;
    }

    /// Iterator over matrix in line traversal order.
    ///
    pub fn iter(&self) -> Iter<'_, T> {
        self.buffer.iter()
    }

    /// Mutable iterator over matrix in line traversal order.
    ///
    pub fn iter_mut(&mut self) -> IterMut<'_, T> {
        self.buffer.iter_mut()
    }

    /// Memory allocation for data buffer.
    ///
    fn alloc(rows: usize, cols: usize) -> &'a mut [T] {
        unsafe {
            let buf = alloc::alloc(layout::<T>(rows * cols).unwrap()) as *mut T;
            let slice = std::slice::from_raw_parts_mut(buf, rows * cols);
            Self::fill_with(slice, T::default());
            slice
        }
    }

    /// Fills data buffer with a `value`.
    ///
    fn fill_with(buf: &mut [T], value: T) {
        for e in buf {
            *e = value.clone();
        }
    }

    fn linear_index(&self, row: usize, col: usize) -> usize {
        if row >= self.rows() || col >= self.cols {
            panic!("index out of bounds");
        }
        row * self.cols + col
    }

    fn is_same_size(&self, other: &Self) -> bool {
        self.cols == other.cols && self.buffer.len() == other.buffer.len()
    }
}

impl<'a, T> Drop for Matrix<'a, T>
where
    T: Default + Clone,
{
    fn drop(&mut self) {
        unsafe {
            alloc::dealloc(
                self.buffer.as_mut_ptr() as *mut u8,
                layout::<T>(self.buffer.len()).unwrap(),
            );
        }
    }
}

fn layout<T>(size: usize) -> Result<alloc::Layout, alloc::LayoutErr> {
    alloc::Layout::from_size_align(size * mem::size_of::<T>(), mem::align_of::<T>())
}

impl<'a, T> PartialEq for Matrix<'a, T>
where
    T: Default + Clone + PartialEq,
{
    fn eq(&self, other: &Self) -> bool {
        if self.cols == other.cols && self.buffer == other.buffer {
            true
        } else {
            false
        }
    }
}

impl<'a, T> Index<usize> for Matrix<'a, T>
where
    T: Default + Clone,
{
    type Output = [T];

    fn index(&self, row: usize) -> &Self::Output {
        &self.buffer[row * self.cols..(row + 1) * self.cols]
    }
}

impl<'a, T> IndexMut<usize> for Matrix<'a, T>
where
    T: Default + Clone,
{
    fn index_mut(&mut self, row: usize) -> &mut Self::Output {
        &mut self.buffer[row * self.cols..(row + 1) * self.cols]
    }
}

impl<'a, T> Clone for Matrix<'a, T>
where
    T: Default + Clone,
{
    fn clone(&self) -> Self {
        let new_buf = Self::alloc(self.rows(), self.cols());
        for idx in 0..self.buffer.len() {
            new_buf[idx] = self.buffer[idx].clone();
        }
        Matrix {
            cols: self.cols,
            buffer: new_buf,
        }
    }
}

impl<'a, T> fmt::Debug for Matrix<'a, T>
where
    T: Default + Clone + fmt::Display,
{
    fn fmt(&self, f: &mut fmt::Formatter<'_>) -> fmt::Result {
        write!(f, "{{")?;
        for i in 0..self.rows() {
            if i > 0 {
                write!(f, " ")?;
            }
            write!(f, "{{")?;
            for j in 0..self.cols() {
                write!(f, "{}", self[i][j])?;
                if j + 1 < self.cols() {
                    write!(f, ",")?;
                }
            }
            write!(f, "}}")?;
            if i + 1 < self.rows() {
                writeln!(f)?;
            }
        }
        write!(f, "}}")
    }
}

impl<'a, T> ops::Add for Matrix<'a, T>
where
    T: Default + Clone + ops::Add<Output = T>,
{
    type Output = Self;

    /// Performs addition of two matrices.
    /// Panics, if the sizes of the operands do not match.
    fn add(self, other: Self) -> Self {
<<<<<<< HEAD
        if !self.is_same_size(&other) {
=======
        if ! self.is_same_size(&other) {
>>>>>>> cc6400db47872348a16794f16f3492a0fab796c2
            panic!("operands vary in size");
        }
        let result = Self::new(self.rows(), self.cols());
        for idx in 0..self.elements_number() {
            result.buffer[idx] = self.buffer[idx].clone() + other.buffer[idx].clone();
        }
        result
    }
}

impl<'a, T> ops::Sub for Matrix<'a, T>
where
    T: Default + Clone + ops::Sub<Output = T>,
{
    type Output = Self;

    /// Performs subtraction of two matrices.
    /// Panics, if the sizes of the operands do not match.
    fn sub(self, other: Self) -> Self {
<<<<<<< HEAD
        if !self.is_same_size(&other) {
=======
        if ! self.is_same_size(&other) {
>>>>>>> cc6400db47872348a16794f16f3492a0fab796c2
            panic!("operands vary in size");
        }
        let result = Self::new(self.rows(), self.cols());
        for idx in 0..self.elements_number() {
            result.buffer[idx] = self.buffer[idx].clone() - other.buffer[idx].clone();
        }
        result
    }
}

impl<'a, T> ops::Mul<T> for Matrix<'a, T>
where
    T: Default + Clone + ops::Mul<Output = T>,
{
    type Output = Self;

    /// Performs multiplication the matrix by a number.
    fn mul(self, value: T) -> Self {
        let result = Self::new(self.rows(), self.cols());
        for idx in 0..self.elements_number() {
            result.buffer[idx] = self.buffer[idx].clone() * value.clone();
        }
        result
    }
}

impl<'a, T> ops::Deref for Matrix<'a, T>
where
    T: Default + Clone,
{
    type Target = [T];

    fn deref(&self) -> &Self::Target {
        &self.buffer.as_ref()
    }
}

impl<'a, T> ops::DerefMut for Matrix<'a, T>
where
    T: Default + Clone,
{
    fn deref_mut(&mut self) -> &mut Self::Target {
        &mut self.buffer
    }
}

#[cfg(test)]
mod tests {
    use super::Matrix;
    use std::fmt::Debug;

    #[test]
    fn new_ok() {
        let m = Matrix::<i32>::new(100, 100);
        assert_eq_all::<i32>(&m, 0);
    }

    #[test]
    fn fill_ok() {
        let mut m = Matrix::<i32>::new(100, 100);
        m.fill(1);
        assert_eq_all::<i32>(&m, 1);
    }

    #[test]
    fn clear_ok() {
        let mut m = Matrix::<i32>::new(100, 100);
        m.fill(1);
        assert_eq_all::<i32>(&m, 1);
        m.clear();
        assert_eq_all::<i32>(&m, 0);
    }

    #[test]
    fn get_set_ok() {
        let mut m = Matrix::<i32>::new(2, 3);
        m.set(1, 1, 777);
        assert_eq!(m.get(1, 1), &777);
    }

    #[test]
    fn index_ok() {
        let mut m = Matrix::<i32>::new(2, 3);
        m.set(1, 1, 777);
        assert_eq!(m[0][2], 0);
        assert_eq!(m[1][1], 777);
    }

    #[test]
    fn index_mut_ok() {
        let mut m = Matrix::<i32>::new(2, 3);
        m[1][1] = 777;
        assert_eq!(m.get(1, 1), &777);
        m[0][0] = m[1][1] - 111;
        assert_eq!(m.get(0, 0), &666);
    }

    #[test]
    fn clone_ok() {
        // numbers
        let mut a = Matrix::<i32>::new(2, 3);
        a.fill(100);
        let b = a.clone();
        a.fill(200);
        assert_eq_all(&b, 100);
        assert_eq_all(&a, 200);

        // Strings
        let mut s1 = Matrix::<String>::new(2, 3);
        s1.fill(String::from("first"));
        let s2 = s1.clone();
        s1.fill(String::from("second"));
        assert_eq_all(&s2, String::from("first"));
        assert_eq_all(&s1, String::from("second"));
    }

    #[test]
    fn debug_ok() {
        let mut a = Matrix::<i32>::new(3, 3);
        a.fill(2);
        println!("{:?}", a);
    }

    #[test]
    fn iter_ok() {
        let mut m = Matrix::<i32>::new(2, 3);
        m.fill(7);
        let mut count = 0;
        for e in m.iter() {
            assert_eq!(e, &7);
            count += 1;
        }
        assert_eq!(count, m.elements_number());
    }

    #[test]
    fn iter_mut_ok() {
        let mut m1 = Matrix::<i32>::new(2, 3);
        for e in m1.iter_mut() {
            *e = 7;
        }
        let mut m2 = Matrix::<i32>::new(2, 3);
        m2.fill(7);
        assert_eq!(m1, m2);
    }

    #[test]
    fn add_ok() {
        let mut a = Matrix::<i32>::new(2, 3);
        a.fill(7);
        let mut b = Matrix::<i32>::new(2, 3);
        b.fill(5);
        let c = a + b;
        assert_eq_all(&c, 12);
    }

    #[test]
    fn sub_ok() {
        let mut a = Matrix::<i32>::new(2, 3);
        a.fill(7);
        let mut b = Matrix::<i32>::new(2, 3);
        b.fill(5);
        let c = a - b;
        assert_eq_all(&c, 2);
    }

    #[test]
    fn mul_ok() {
        let mut a = Matrix::<i32>::new(2, 3);
        a.fill(7);
        let b = a * 10;
        assert_eq_all(&b, 70);
    }

    #[test]
    fn deref_ok() {
        let mut m = Matrix::<i32>::new(2, 3);
        m[0][0] = 7;
        m[0][1] = 12;
        m[0][2] = 17;
        m[1][0] = 25;
        m[1][1] = 31;
        m[1][2] = 100;
        assert_eq!(m.binary_search(&31), Ok(4));
    }

    #[test]
    fn deref_mut_ok() {
        let mut m = Matrix::<i32>::new(2, 3);
        m.fill(7);
        if let Some(first) = m.first_mut() {
            *first = 70;
        }
        assert_eq!(m[0][0], 70);
    }

    fn assert_eq_all<T: Default + Clone + PartialEq + Debug>(m: &Matrix<T>, value: T) {
        for i in 0..m.rows() {
            for j in 0..m.cols() {
                assert_eq!(m.get(i, j), &value);
            }
        }
    }
}<|MERGE_RESOLUTION|>--- conflicted
+++ resolved
@@ -225,11 +225,7 @@
     /// Performs addition of two matrices.
     /// Panics, if the sizes of the operands do not match.
     fn add(self, other: Self) -> Self {
-<<<<<<< HEAD
-        if !self.is_same_size(&other) {
-=======
         if ! self.is_same_size(&other) {
->>>>>>> cc6400db47872348a16794f16f3492a0fab796c2
             panic!("operands vary in size");
         }
         let result = Self::new(self.rows(), self.cols());
@@ -249,11 +245,7 @@
     /// Performs subtraction of two matrices.
     /// Panics, if the sizes of the operands do not match.
     fn sub(self, other: Self) -> Self {
-<<<<<<< HEAD
-        if !self.is_same_size(&other) {
-=======
         if ! self.is_same_size(&other) {
->>>>>>> cc6400db47872348a16794f16f3492a0fab796c2
             panic!("operands vary in size");
         }
         let result = Self::new(self.rows(), self.cols());
