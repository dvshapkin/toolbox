//! Common data structure

<<<<<<< HEAD
pub mod matrix;
//pub mod graph;
=======
pub mod graph;
pub mod matrix;
>>>>>>> 6af16782
<|MERGE_RESOLUTION|>--- conflicted
+++ resolved
@@ -1,9 +1,4 @@
 //! Common data structure
 
-<<<<<<< HEAD
 pub mod matrix;
-//pub mod graph;
-=======
-pub mod graph;
-pub mod matrix;
->>>>>>> 6af16782
+//pub mod graph;