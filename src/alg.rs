<<<<<<< HEAD
pub fn quick_sort<T>(seq: &mut [T])
    where T: PartialOrd + Clone
{
    let len = seq.len();
    let mid_idx = len / 2;
    let mid_val = seq[mid_idx].clone();
    let mut i = 0_usize;
    let mut j = len - 1;
    while i <= j {
        while seq[i] < mid_val { i += 1 }
        while seq[j] > mid_val { j -= 1 }
        if i <= j {
            let i_val = seq[i].clone();
            let j_val = seq[j].clone();
            std::mem::replace(&mut seq[i], j_val);
            std::mem::replace(&mut seq[j], i_val);
            i += 1;
            j -= 1;
        }
    }
    if mid_idx > 2 {
        quick_sort(&mut seq[..mid_idx]);
        quick_sort(&mut seq[mid_idx..]);
    }
}


#[cfg(test)]
mod tests {
    #[test]
    fn quick_sort_test() {
        let mut m = [1, 12, 5, 0, 4, -6, 12, 8, 9, 10];
        super::quick_sort(&mut m);
        println!("m = {:?}", m);
        assert_eq!(m, [-6, 0, 1, 4, 5, 8, 9, 10, 12, 12]);
    }
}
=======
pub mod search;
pub mod sort;
>>>>>>> 851e2284
<|MERGE_RESOLUTION|>--- conflicted
+++ resolved
@@ -1,42 +1,2 @@
-<<<<<<< HEAD
-pub fn quick_sort<T>(seq: &mut [T])
-    where T: PartialOrd + Clone
-{
-    let len = seq.len();
-    let mid_idx = len / 2;
-    let mid_val = seq[mid_idx].clone();
-    let mut i = 0_usize;
-    let mut j = len - 1;
-    while i <= j {
-        while seq[i] < mid_val { i += 1 }
-        while seq[j] > mid_val { j -= 1 }
-        if i <= j {
-            let i_val = seq[i].clone();
-            let j_val = seq[j].clone();
-            std::mem::replace(&mut seq[i], j_val);
-            std::mem::replace(&mut seq[j], i_val);
-            i += 1;
-            j -= 1;
-        }
-    }
-    if mid_idx > 2 {
-        quick_sort(&mut seq[..mid_idx]);
-        quick_sort(&mut seq[mid_idx..]);
-    }
-}
-
-
-#[cfg(test)]
-mod tests {
-    #[test]
-    fn quick_sort_test() {
-        let mut m = [1, 12, 5, 0, 4, -6, 12, 8, 9, 10];
-        super::quick_sort(&mut m);
-        println!("m = {:?}", m);
-        assert_eq!(m, [-6, 0, 1, 4, 5, 8, 9, 10, 12, 12]);
-    }
-}
-=======
 pub mod search;
-pub mod sort;
->>>>>>> 851e2284
+pub mod sort;